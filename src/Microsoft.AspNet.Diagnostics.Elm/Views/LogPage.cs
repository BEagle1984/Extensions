namespace Microsoft.AspNet.Diagnostics.Elm.Views
{
#line 1 "LogPage.cshtml"
using System

#line default
#line hidden
    ;
#line 2 "LogPage.cshtml"
using System.Collections.Generic

#line default
#line hidden
    ;
#line 3 "LogPage.cshtml"
using System.Globalization

#line default
#line hidden
    ;
#line 4 "LogPage.cshtml"
using System.Linq

#line default
#line hidden
    ;
#line 5 "LogPage.cshtml"
using Microsoft.AspNet.Diagnostics.Elm.Views

#line default
#line hidden
    ;
#line 6 "LogPage.cshtml"
using Microsoft.AspNet.Diagnostics.Elm

#line default
#line hidden
    ;
#line 7 "LogPage.cshtml"
using Microsoft.AspNet.Diagnostics.Views

#line default
#line hidden
    ;
#line 8 "LogPage.cshtml"
using Microsoft.Framework.Logging

#line default
#line hidden
    ;
    using System.Threading.Tasks;

    public class LogPage : Microsoft.AspNet.Diagnostics.Views.BaseView
    {
public  HelperResult 
#line 21 "LogPage.cshtml"
LogRow(LogInfo log, int level) {

#line default
#line hidden
        return new HelperResult((__razor_helper_writer) => {
#line 21 "LogPage.cshtml"
                                        
    if (log.Severity >= Model.Options.MinLevel && 
        (string.IsNullOrEmpty(Model.Options.NamePrefix) || log.Name.StartsWith(Model.Options.NamePrefix, StringComparison.Ordinal)))
    {

#line default
#line hidden

            WriteLiteralTo(__razor_helper_writer, "        <tr class=\"logRow\">\r\n            <td>");
#line 26 "LogPage.cshtml"
WriteTo(__razor_helper_writer, string.Format("{0:MM/dd/yy}", log.Time));

#line default
#line hidden
            WriteLiteralTo(__razor_helper_writer, "</td>\r\n            <td>");
#line 27 "LogPage.cshtml"
WriteTo(__razor_helper_writer, string.Format("{0:H:mm:ss}", log.Time));

#line default
#line hidden
            WriteLiteralTo(__razor_helper_writer, "</td>\r\n            <td");
            WriteAttributeTo(__razor_helper_writer, "title", Tuple.Create(" title=\"", 871), Tuple.Create("\"", 888), 
            Tuple.Create(Tuple.Create("", 879), Tuple.Create<System.Object, System.Int32>(log.Name, 879), false));
            WriteLiteralTo(__razor_helper_writer, ">");
#line 28 "LogPage.cshtml"
    WriteTo(__razor_helper_writer, log.Name);

#line default
#line hidden
            WriteLiteralTo(__razor_helper_writer, "</td>\r\n            <td");
            WriteAttributeTo(__razor_helper_writer, "class", Tuple.Create(" class=\"", 921), Tuple.Create("\"", 972), 
            Tuple.Create(Tuple.Create("", 929), Tuple.Create<System.Object, System.Int32>(log.Severity.ToString().ToLowerInvariant(), 929), false));
            WriteLiteralTo(__razor_helper_writer, ">");
#line 29 "LogPage.cshtml"
                                      WriteTo(__razor_helper_writer, log.Severity);

#line default
#line hidden
            WriteLiteralTo(__razor_helper_writer, "</td>\r\n            <td");
            WriteAttributeTo(__razor_helper_writer, "title", Tuple.Create(" title=\"", 1009), Tuple.Create("\"", 1029), 
            Tuple.Create(Tuple.Create("", 1017), Tuple.Create<System.Object, System.Int32>(log.Message, 1017), false));
            WriteLiteralTo(__razor_helper_writer, ">\r\n");
#line 31 "LogPage.cshtml"
                

#line default
#line hidden

#line 31 "LogPage.cshtml"
                 for (var i = 0; i < level; i++)
                {

#line default
#line hidden

            WriteLiteralTo(__razor_helper_writer, "                    <span class=\"tab\"></span>\r\n");
#line 34 "LogPage.cshtml"
                }

#line default
#line hidden

            WriteLiteralTo(__razor_helper_writer, "                ");
#line 35 "LogPage.cshtml"
WriteTo(__razor_helper_writer, log.Message);

#line default
#line hidden
            WriteLiteralTo(__razor_helper_writer, "\r\n            </td>\r\n            <td");
            WriteAttributeTo(__razor_helper_writer, "title", Tuple.Create(" title=\"", 1232), Tuple.Create("\"", 1254), 
            Tuple.Create(Tuple.Create("", 1240), Tuple.Create<System.Object, System.Int32>(log.Exception, 1240), false));
            WriteLiteralTo(__razor_helper_writer, ">");
#line 37 "LogPage.cshtml"
         WriteTo(__razor_helper_writer, log.Exception);

#line default
#line hidden
            WriteLiteralTo(__razor_helper_writer, "</td>\r\n        </tr>\r\n");
#line 39 "LogPage.cshtml"
    }

#line default
#line hidden

        }
        );
#line 40 "LogPage.cshtml"
}

#line default
#line hidden

public  HelperResult 
#line 42 "LogPage.cshtml"
Traverse(ScopeNode node, int level, Dictionary<string, int> counts)
{

#line default
#line hidden
        return new HelperResult((__razor_helper_writer) => {
#line 43 "LogPage.cshtml"
 
    // print start of scope
    

#line default
#line hidden

#line 45 "LogPage.cshtml"
WriteTo(__razor_helper_writer, LogRow(new LogInfo()
    {
        Name = node.Name,
        Time = node.StartTime,
        Severity = LogLevel.Verbose,
        Message = "Beginning " + node.State,
    }, level));

#line default
#line hidden
#line 51 "LogPage.cshtml"
             ;
    var messageIndex = 0;
    var childIndex = 0;
    while (messageIndex < node.Messages.Count && childIndex < node.Children.Count)
    {
        if (node.Messages[messageIndex].Time < node.Children[childIndex].StartTime)
        {
            

#line default
#line hidden

#line 58 "LogPage.cshtml"
WriteTo(__razor_helper_writer, LogRow(node.Messages[messageIndex], level));

#line default
#line hidden
#line 58 "LogPage.cshtml"
                                                       
            counts[node.Messages[messageIndex].Severity.ToString()]++;
            messageIndex++;
        }
        else
        {
            

#line default
#line hidden

#line 64 "LogPage.cshtml"
WriteTo(__razor_helper_writer, Traverse(node.Children[childIndex], level + 1, counts));

#line default
#line hidden
#line 64 "LogPage.cshtml"
                                                                   
            childIndex++;
        }
    }
    if (messageIndex < node.Messages.Count)
    {
        for (var i = messageIndex; i < node.Messages.Count; i++)
        {
            

#line default
#line hidden

#line 72 "LogPage.cshtml"
WriteTo(__razor_helper_writer, LogRow(node.Messages[i], level));

#line default
#line hidden
#line 72 "LogPage.cshtml"
                                            
            counts[node.Messages[i].Severity.ToString()]++;
        }
    }
    else
    {
        for (var i = childIndex; i < node.Children.Count; i++)
        {
            

#line default
#line hidden

#line 80 "LogPage.cshtml"
WriteTo(__razor_helper_writer, Traverse(node.Children[i], level + 1, counts));

#line default
#line hidden
#line 80 "LogPage.cshtml"
                                                          
        }
    }
    // print end of scope
    

#line default
#line hidden

#line 84 "LogPage.cshtml"
WriteTo(__razor_helper_writer, LogRow(new LogInfo()
    {
        Name = node.Name,
        Time = node.EndTime,
        Severity = LogLevel.Verbose,
        Message = string.Format("Completed {0} in {1}ms", node.State, node.EndTime - node.StartTime)
    }, level));

#line default
#line hidden
#line 90 "LogPage.cshtml"
             ;

#line default
#line hidden

        }
        );
#line 91 "LogPage.cshtml"
}

#line default
#line hidden

#line 11 "LogPage.cshtml"

    public LogPage(LogPageModel model)
    {
        Model = model;
    }

    public LogPageModel Model { get; set; }

#line default
#line hidden
        #line hidden
        public LogPage()
        {
        }

        #pragma warning disable 1998
        public override async Task ExecuteAsync()
        {
            Response.ContentType = "text/html; charset=utf-8";
<<<<<<< HEAD
            Response.ContentLength = null; // Clear any prior Content-Length
=======
>>>>>>> fea15eb8
            WriteLiteral("\r\n");
            WriteLiteral("\r\n\r\n");
            WriteLiteral("\r\n");
            WriteLiteral(@"
<!DOCTYPE html>
<html>
<head>
    <meta charset=""utf-8"" />
    <title>ASP.NET Logs</title>
    <script src=""//ajax.aspnetcdn.com/ajax/jquery/jquery-2.1.1.min.js""></script>
    <style>
        body {
    font-size: .813em;
    white-space: nowrap;
    margin: 20px;
}

col:nth-child(2n) {
    background-color: #FAFAFA;
}

form { 
    display: inline-block; 
}

h1 {
    margin-left: 25px;
}

table {
    margin: 0px auto;
    border-collapse: collapse;
    border-spacing: 0px;
    table-layout: fixed;
    width: 100%;
}

td, th {
    padding: 4px;
}

thead {
    font-size: 1em;
    font-family: Arial;
}

tr {
    height: 23px;
}

#requestHeader {
    border-bottom: solid 1px gray;
    border-top: solid 1px gray;
    margin-bottom: 2px;
    font-size: 1em;
    line-height: 2em;
}

.collapse {
    color: black;
    float: right;
    font-weight: normal;
    width: 1em;
}

.date, .time {
    width: 70px; 
}

.logHeader {
    border-bottom: 1px solid lightgray;
    color: gray;
    text-align: left;
}

.logState {
    text-overflow: ellipsis;
    overflow: hidden;
}

.logTd {
    border-left: 1px solid gray;
    padding: 0px;
}

.logs {
    width: 80%;
}

.logRow:hover {
    background-color: #D6F5FF;
}

.requestRow>td {
    border-bottom: solid 1px gray;
}

.severity {
    width: 80px;
}

.summary {
    color: black;
    line-height: 1.8em;
}

.summary>th {
    font-weight: normal;
}

.tab {
    margin-left: 30px;
}

#viewOptions {
    margin: 20px;
}

#viewOptions > * {
    margin: 5px;
}
        body {
    font-family: 'Segoe UI', Tahoma, Arial, Helvtica, sans-serif;
    line-height: 1.4em;
}

h1 {
    font-family: 'Segoe UI', Helvetica, sans-serif;
    font-size: 2.5em;
}

td {
    text-overflow: ellipsis;
    overflow: hidden;
}

tr:nth-child(2n) {
    background-color: #F6F6F6;
}

.critical {
    background-color: red;
    color: white;
}

.error {
    color: red;
}

.information {
    color: blue;
}

.verbose {
    color: black;
}

.warning {
    color: orange;
}
    </style>
</head>
<body>
    <h1>ASP.NET Logs</h1>
    <form id=""viewOptions"" method=""get"">
        <select name=""level"">
");
#line 108 "LogPage.cshtml"
            

#line default
#line hidden

#line 108 "LogPage.cshtml"
             foreach (var severity in Enum.GetValues(typeof(LogLevel)))
            {
                var severityInt = (int)severity;
                if ((int)Model.Options.MinLevel == severityInt)
                {

#line default
#line hidden

            WriteLiteral("                    <option");
            WriteAttribute("value", Tuple.Create(" value=\"", 3500), Tuple.Create("\"", 3520), 
            Tuple.Create(Tuple.Create("", 3508), Tuple.Create<System.Object, System.Int32>(severityInt, 3508), false));
            WriteLiteral(" selected=\"selected\">");
#line 113 "LogPage.cshtml"
                                                                Write(severity);

#line default
#line hidden
            WriteLiteral("</option>\r\n");
#line 114 "LogPage.cshtml"
                }
                else
                {

#line default
#line hidden

            WriteLiteral("                    <option");
            WriteAttribute("value", Tuple.Create(" value=\"", 3649), Tuple.Create("\"", 3669), 
            Tuple.Create(Tuple.Create("", 3657), Tuple.Create<System.Object, System.Int32>(severityInt, 3657), false));
            WriteLiteral(">");
#line 117 "LogPage.cshtml"
                                            Write(severity);

#line default
#line hidden
            WriteLiteral("</option>\r\n");
#line 118 "LogPage.cshtml"
                }
            }

#line default
#line hidden

            WriteLiteral("        </select>\r\n        <input type=\"text\" name=\"name\"");
            WriteAttribute("value", Tuple.Create(" value=\"", 3782), Tuple.Create("\"", 3815), 
            Tuple.Create(Tuple.Create("", 3790), Tuple.Create<System.Object, System.Int32>(Model.Options.NamePrefix, 3790), false));
            WriteLiteral(@" />
        <input type=""submit"" value=""filter"" />
    </form>
    <form id=""clear"" method=""post"" action="""">
        <button type=""submit"" name=""clear"" value=""1"">Clear Logs</button>
    </form>

    <table id=""requestTable"">
        <thead id=""requestHeader"">
            <tr>
                <th class=""path"">Path</th>
                <th class=""method"">Method</th>
                <th class=""host"">Host</th>
                <th class=""statusCode"">Status Code</th>
                <th class=""logs"">Logs</th>
            </tr>
        </thead>
        <colgroup>
            <col />
            <col />
            <col />
            <col />
            <col />
        </colgroup>
");
#line 145 "LogPage.cshtml"
        

#line default
#line hidden

#line 145 "LogPage.cshtml"
         foreach (var activity in Model.Activities.Reverse())
        {

#line default
#line hidden

            WriteLiteral("            <tbody>\r\n                <tr class=\"requestRow\">\r\n");
#line 149 "LogPage.cshtml"
                    

#line default
#line hidden

#line 149 "LogPage.cshtml"
                      
                        var activityPath = Model.Path.Value + "/" + activity.Id;
                        if (activity.HttpInfo != null)
                        {

#line default
#line hidden

            WriteLiteral("                        \t<td><a");
            WriteAttribute("href", Tuple.Create(" href=\"", 4879), Tuple.Create("\"", 4899), 
            Tuple.Create(Tuple.Create("", 4886), Tuple.Create<System.Object, System.Int32>(activityPath, 4886), false));
            WriteAttribute("title", Tuple.Create(" title=\"", 4900), Tuple.Create("\"", 4931), 
            Tuple.Create(Tuple.Create("", 4908), Tuple.Create<System.Object, System.Int32>(activity.HttpInfo.Path, 4908), false));
            WriteLiteral(">");
#line 153 "LogPage.cshtml"
                                                                                   Write(activity.HttpInfo.Path);

#line default
#line hidden
            WriteLiteral("</a></td>\r\n                            <td>");
#line 154 "LogPage.cshtml"
                           Write(activity.HttpInfo.Method);

#line default
#line hidden
            WriteLiteral("</td>\r\n                            <td>");
#line 155 "LogPage.cshtml"
                           Write(activity.HttpInfo.Host);

#line default
#line hidden
            WriteLiteral("</td>\r\n                            <td>");
#line 156 "LogPage.cshtml"
                           Write(activity.HttpInfo.StatusCode);

#line default
#line hidden
            WriteLiteral("</td>\r\n");
#line 157 "LogPage.cshtml"
                        }
                        else if (activity.RepresentsScope)
                        {

#line default
#line hidden

            WriteLiteral("                            <td colspan=\"4\"><a");
            WriteAttribute("href", Tuple.Create(" href=\"", 5321), Tuple.Create("\"", 5341), 
            Tuple.Create(Tuple.Create("", 5328), Tuple.Create<System.Object, System.Int32>(activityPath, 5328), false));
            WriteAttribute("title", Tuple.Create(" title=\"", 5342), Tuple.Create("\"", 5370), 
            Tuple.Create(Tuple.Create("", 5350), Tuple.Create<System.Object, System.Int32>(activity.Root.State, 5350), false));
            WriteLiteral(">");
#line 160 "LogPage.cshtml"
                                                                                            Write(activity.Root.State);

#line default
#line hidden
            WriteLiteral("</a></td>\r\n");
#line 161 "LogPage.cshtml"
                        }
                        else
                        {

#line default
#line hidden

            WriteLiteral("                            <td colspan=\"4\"><a");
            WriteAttribute("href", Tuple.Create(" href=\"", 5533), Tuple.Create("\"", 5553), 
            Tuple.Create(Tuple.Create("", 5540), Tuple.Create<System.Object, System.Int32>(activityPath, 5540), false));
            WriteLiteral(">Non-scope Log</a></td>\r\n");
#line 165 "LogPage.cshtml"
                        }
                    

#line default
#line hidden

            WriteLiteral(@"
                    <td class=""logTd"">
                        <table class=""logTable"">
                            <thead class=""logHeader"">
                                <tr class=""headerRow"">
                                    <th class=""date"">Date</th>
                                    <th class=""time"">Time</th>
                                    <th class=""name"">Name</th>
                                    <th class=""severity"">Severity</th>
                                    <th class=""state"">State</th>
                                    <th>Error<span class=""collapse"">^</span></th>
                                </tr>
                            </thead>
");
#line 179 "LogPage.cshtml"
                            

#line default
#line hidden

#line 179 "LogPage.cshtml"
                              
                                var counts = new Dictionary<string, int>();
                                counts["Critical"] = 0;
                                counts["Error"] = 0;
                                counts["Warning"] = 0;                                
                                counts["Information"] = 0;
                                counts["Verbose"] = 0;
                            

#line default
#line hidden

            WriteLiteral("\r\n                            <tbody class=\"logBody\">\r\n");
#line 188 "LogPage.cshtml"
                                

#line default
#line hidden

#line 188 "LogPage.cshtml"
                                 if (!activity.RepresentsScope)
                                {
                                    // message not within a scope
                                    var logInfo = activity.Root.Messages.FirstOrDefault();
                                    

#line default
#line hidden

#line 192 "LogPage.cshtml"
                               Write(LogRow(logInfo, 0));

#line default
#line hidden
#line 192 "LogPage.cshtml"
                                                       
                                    counts[logInfo.Severity.ToString()] = 1;
                                }
                                else
                                {
                                    

#line default
#line hidden

#line 197 "LogPage.cshtml"
                               Write(Traverse(activity.Root, 0, counts));

#line default
#line hidden
#line 197 "LogPage.cshtml"
                                                                       
                                }

#line default
#line hidden

            WriteLiteral("                            </tbody>\r\n                            <tbody class=\"s" +
"ummary\">\r\n                                <tr class=\"logRow\">\r\n                 " +
"                   <td>");
#line 202 "LogPage.cshtml"
                                   Write(activity.Time.ToString("MM-dd-yyyy HH:mm:ss"));

#line default
#line hidden
            WriteLiteral("</td>\r\n");
#line 203 "LogPage.cshtml"
                                    

#line default
#line hidden

#line 203 "LogPage.cshtml"
                                     foreach (var kvp in counts)
                                    {
                                        if (string.Equals("Verbose", kvp.Key)) {

#line default
#line hidden

            WriteLiteral("                                            <td>");
#line 206 "LogPage.cshtml"
                                           Write(kvp.Value);

#line default
#line hidden
            WriteLiteral(" ");
#line 206 "LogPage.cshtml"
                                                      Write(kvp.Key);

#line default
#line hidden
            WriteLiteral("<span class=\"collapse\">v</span></td>\r\n");
#line 207 "LogPage.cshtml"
                                        }
                                        else
                                        {

#line default
#line hidden

            WriteLiteral("                                            <td>");
#line 210 "LogPage.cshtml"
                                           Write(kvp.Value);

#line default
#line hidden
            WriteLiteral(" ");
#line 210 "LogPage.cshtml"
                                                      Write(kvp.Key);

#line default
#line hidden
            WriteLiteral("</td>\r\n");
#line 211 "LogPage.cshtml"
                                        }
                                    }

#line default
#line hidden

            WriteLiteral("                                </tr>\r\n                            </tbody>\r\n    " +
"                    </table>\r\n                    </td>\r\n                </tr>\r\n" +
"            </tbody>\r\n");
#line 219 "LogPage.cshtml"
        }

#line default
#line hidden

            WriteLiteral(@"    </table>
    <script type=""text/javascript"">
        $(document).ready(function () {
            $("".logBody"").hide();
            $("".logTable > thead"").hide();
            $("".logTable > thead"").click(function () {
                $(this).closest("".logTable"").find(""tbody"").hide();
                $(this).closest("".logTable"").find("".summary"").show();
                $(this).hide();
            });
            $("".logTable > .summary"").click(function () {
                $(this).closest("".logTable"").find(""tbody"").show();
                $(this).closest("".logTable"").find(""thead"").show();
                $(this).hide();
            });
        });
    </script>
</body>
</html>");
        }
        #pragma warning restore 1998
    }
}<|MERGE_RESOLUTION|>--- conflicted
+++ resolved
@@ -307,10 +307,6 @@
         public override async Task ExecuteAsync()
         {
             Response.ContentType = "text/html; charset=utf-8";
-<<<<<<< HEAD
-            Response.ContentLength = null; // Clear any prior Content-Length
-=======
->>>>>>> fea15eb8
             WriteLiteral("\r\n");
             WriteLiteral("\r\n\r\n");
             WriteLiteral("\r\n");
