# BaselineGenerator

This tool is used to generate an MSBuild file which sets the "baseline" against which servicing updates are built.

## Usage

<<<<<<< HEAD
Add `--package-source {source}` to the commands below if the packages of interest are not all hosted on NuGet.org.

### Auto-update

1. Run `dotnet run --update` in this project folder.
2. Run `dotnet run` in this project.

### Manual update

1. Add to the [Baseline.xml](/eng/Baseline.xml) a list of package ID's and their latest released versions. The source of
this information can typically be found in the build.xml file generated during ProdCon builds. See
<https://github.com/dotnet/versions/blob/master/build-info/dotnet/product/cli/release/2.1.6/build.xml> for example.
Update the version at the top of baseline.xml to match prior release (even if no packages changed in the prior release).
=======
1. Add to the [Baseline.xml](../../Baseline.xml) a list of package ID's and their latest released versions. The source of this information can typically
  be found in the build.xml file generated during ProdCon builds. See https://github.com/dotnet/versions/blob/master/build-info/dotnet/product/cli/release/2.1.6/build.xml for example.
    - Update the version at the top of Baseline.xml to match prior release (even if no packages changed in the prior release).
>>>>>>> dfa8cfee
2. Run `dotnet run` on this project.<|MERGE_RESOLUTION|>--- conflicted
+++ resolved
@@ -4,7 +4,6 @@
 
 ## Usage
 
-<<<<<<< HEAD
 Add `--package-source {source}` to the commands below if the packages of interest are not all hosted on NuGet.org.
 
 ### Auto-update
@@ -16,11 +15,6 @@
 
 1. Add to the [Baseline.xml](/eng/Baseline.xml) a list of package ID's and their latest released versions. The source of
 this information can typically be found in the build.xml file generated during ProdCon builds. See
-<https://github.com/dotnet/versions/blob/master/build-info/dotnet/product/cli/release/2.1.6/build.xml> for example.
+<https://github.com/dotnet/versions/blob/master/build-info/dotnet/product/cli/release/2.2.4/build.xml> for example.
 Update the version at the top of baseline.xml to match prior release (even if no packages changed in the prior release).
-=======
-1. Add to the [Baseline.xml](../../Baseline.xml) a list of package ID's and their latest released versions. The source of this information can typically
-  be found in the build.xml file generated during ProdCon builds. See https://github.com/dotnet/versions/blob/master/build-info/dotnet/product/cli/release/2.1.6/build.xml for example.
-    - Update the version at the top of Baseline.xml to match prior release (even if no packages changed in the prior release).
->>>>>>> dfa8cfee
 2. Run `dotnet run` on this project.